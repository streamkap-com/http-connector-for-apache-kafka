--- conflicted
+++ resolved
@@ -28,7 +28,6 @@
 
 import io.aiven.kafka.connect.http.config.HttpSinkConfig;
 import io.aiven.kafka.connect.http.recordsender.RecordSender;
-import io.aiven.kafka.connect.http.sender.HttpSender;
 import io.aiven.kafka.connect.http.sender.HttpSenderFactory;
 
 import org.slf4j.Logger;
@@ -51,17 +50,8 @@
     public void start(final Map<String, String> props) {
         Objects.requireNonNull(props);
         final var config = new HttpSinkConfig(props);
-<<<<<<< HEAD
-        if (this.httpSender == null) {
-            this.httpSender = HttpSenderFactory.createHttpSender(config);
-        }
-
-        recordSender = RecordSender.createRecordSender(httpSender, config);
-
-=======
-        final var httpSender = HttpSender.createHttpSender(config);
+        final var httpSender = HttpSenderFactory.createHttpSender(config);
         this.recordSender = RecordSender.createRecordSender(httpSender, config);
->>>>>>> 869757ce
         this.useLegacySend = config.batchingEnabled();
 
         if (Objects.nonNull(config.kafkaRetryBackoffMs())) {
